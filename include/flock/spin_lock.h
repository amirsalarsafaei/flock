#pragma once
// Public interface for lock:
//   with_lock(thunk_returning_val) -> val
//   try_lock(thunk_returning_boolean) -> boolean
//   try_lock_result(thunk_returning_val) -> optional<val>
//   wait_lock() -> void
//   is_locked() -> bool

#include "defs.h"
#include <atomic>
#include<chrono>
#include<thread>

// used for reentrant locks
static thread_local size_t current_id = parlay::worker_id();

// This lock keeps track of how many times it was taken and who has it
struct lock {
public:

  // The low 32 bits are a counter of how many times lock has been
  // taken. This is mostly meant for debugging and currently not used
  // other than to indicate whether locked or not.  An odd number
  // means it is locked, and an even unlocked.  Bits [32-48) are used
  // to store one more than the thread id of who has the lock.  This
  // is to identify and allow self locking.
  struct lock_entry {
    size_t le;
    lock_entry(size_t le) : le(le) {}
    lock_entry() : le(0) {}
    bool is_locked() { return (le % 2 == 1);}
    size_t get_count() {return le & ((1ul << 32) - 1);}
    lock_entry take_lock() {
      return lock_entry(((current_id + 1ul) << 32) | get_count()+1);}
    lock_entry release_lock() { return lock_entry(get_count()+1);}
    size_t get_procid() { return (le >> 32) & ((1ul << 16) - 1);}
    bool is_self_locked() { return current_id + 1 == get_procid();}
  };

private:
  std::atomic<lock_entry> lck;
public:
<<<<<<< HEAD

  lock() : lck() {}
=======
  
  lock() : lck(lock_entry()) {}
>>>>>>> a74dcd9d

  bool is_locked() { return lck.load().is_locked();}
  bool is_self_locked() { return lck.load().is_self_locked();}
  lock_entry lock_load() {return lck.load();}
  bool unchanged(lock_entry le) {return le.le == lck.load().le;}
  
  void wait_lock() {
    lock_entry current = lck.load();
    while (current.is_locked() && !current.is_self_locked())
      current = lck.load();
  }

  template <typename Thunk>
  auto try_lock_result(Thunk f) {
    using RT = decltype(f());
    lock_entry current = lck.load();
    if (!current.is_locked()) { // unlocked
      lock_entry newl = current.take_lock();
      if (lck.compare_exchange_strong(current, newl)) {
	RT result = f();
	lck = newl.release_lock();  // release lock
	return std::optional<RT>(result); 
      } else return std::optional<RT>(); // fail
    } else if (current.is_self_locked()) {// reentry
      return std::optional<RT>(f());
    } else {
      return std::optional<RT>(); // fail
    }
  }

  template <typename Thunk>
  auto try_lock(Thunk f) {
    auto result = try_lock_result(f);
    return result.has_value() && result.value();
  }
    
  template <typename Thunk>
  auto with_lock(Thunk f) {
    using RT = decltype(f());
    lock_entry current = lck.load();
    if (current.is_self_locked()) {
      std::cout << "self lock using with_lock not supported" << std::endl;
      abort();
    }
    while (true) {
      lock_entry newl = current.take_lock();
      if (!current.is_locked() &&
	  lck.compare_exchange_strong(current, newl)) {
	RT result = f();
	lck = newl.release_lock();
	return result;
      } 
      if (wait_before_retrying_lock)
	std::this_thread::sleep_for(std::chrono::nanoseconds(10));
    }
  }

};<|MERGE_RESOLUTION|>--- conflicted
+++ resolved
@@ -40,13 +40,7 @@
 private:
   std::atomic<lock_entry> lck;
 public:
-<<<<<<< HEAD
-
-  lock() : lck() {}
-=======
-  
   lock() : lck(lock_entry()) {}
->>>>>>> a74dcd9d
 
   bool is_locked() { return lck.load().is_locked();}
   bool is_self_locked() { return lck.load().is_self_locked();}
