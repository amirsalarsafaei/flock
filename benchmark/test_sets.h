--- conflicted
+++ resolved
@@ -271,38 +271,9 @@
 	  auto y = x.head(x.size());
 	  insert_balanced(os, tr, y);
 	} else {
-<<<<<<< HEAD
-	  if (initialize_with_deletes) {
-	    parlay::parallel_for(0, nn, [&] (size_t i) {
-					  os.insert(tr, a[i], 123); });
-	    parlay::parallel_for(n, nn, [&] (size_t i) {
-					  os.remove(tr, a[i]); });
-	  } else {
-	    parlay::parallel_for(0, n, [&] (size_t i) {
-					  os.insert(tr, a[i], 123); });
-
-      if (do_check) {
-        //size_t expected = parlay::remove_duplicates(a.head(n)).size();
-        size_t expected = n;
-        size_t got = os.check(tr);
-        if (expected != got) {
-          std::cout << "expected " << expected
-              << " keys after insertion, found " << got << std::endl;
-          abort();
-        } else if(verbose) {
-          std::cout << "CHECK PASSED" << std::endl;
-        }
-      }
-
-      parlay::parallel_for(0, 2*nn, [&] (size_t i) {
-            auto k = a[parlay::hash64(i+3*nn) % nn];
-            if(i%2==0) os.insert(tr, k, 123); 
-            else os.remove(tr, k);
-      });
-=======
+
 	  parlay::parallel_for(0, n, [&] (size_t i) {
 		 os.insert(tr, a[i], 123); }, 10, true);
->>>>>>> 368175e5
 
 	  parlay::parallel_for(0, 2*nn, [&] (size_t i) {
 		 auto k = a[parlay::hash64(m + i) % nn];
